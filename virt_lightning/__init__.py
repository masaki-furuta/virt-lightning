#!/usr/bin/env python3

import ipaddress
import os
import pathlib
import re
import string
import subprocess
import tempfile
import time
import uuid
import xml.etree.ElementTree as ET

import libvirt

import netifaces

import yaml


from .templates import (
    BRIDGE_XML,
    CLOUD_INIT_ENI,
    DISK_XML,
    DOMAIN_XML,
    STORAGE_POOL_XML,
    USER_CREATE_STORAGE_POOL_DIR,
)

KVM_BINARIES = ("/usr/bin/qemu-kvm", "/usr/bin/kvm")


def libvirt_callback(userdata, err):
    pass


libvirt.registerErrorHandler(f=libvirt_callback, ctx=None)


def run_cmd(cmd, cwd=None):
    proc = subprocess.Popen(
        cmd, stdout=subprocess.PIPE, stderr=subprocess.PIPE, cwd=cwd
    )
    outs, errs = proc.communicate()
    if proc.returncode != 0:
        raise Exception("A command has failed: ", outs, errs)


class LibvirtHypervisor:
    def __init__(self, libvirt_uri):
        conn = libvirt.open(libvirt_uri)

        if conn is None:
            error_tpl = "Failed to open connection to {uri}"
            print(error_tpl.format(uri=libvirt_uri))
            exit(1)

        self.conn = conn
        self._last_free_ipv4 = None
        self.wait_for = []

    @property
    def arch(self):
        caps = self.conn.getCapabilities()
        root = ET.fromstring(caps)
        return root.find("./host/cpu/arch").text

    @property
    def domain_type(self):
        caps = self.conn.getCapabilities()
        root = ET.fromstring(caps)
        available = [
            e.attrib["type"] for e in root.findall("./guest/arch/domain[@type]")
        ]
        if not available:
            raise Exception("No domain type available!")
        if "kvm" not in available:
            print("kvm mode not available!")
        # Sorted to get kvm before qemu, assume there is no other type
        return sorted(available)[0]

    def create_domain(self, name=None, distro=None):
        if not name:
            name = uuid.uuid4().hex[0:10]
        root = ET.fromstring(DOMAIN_XML)
        root.attrib["type"] = self.domain_type
        root.find("./name").text = name
        root.find("./devices/emulator").text = str(self.kvm_binary)
        root.find("./os/type").attrib["arch"] = self.arch
        dom = self.conn.defineXML(ET.tostring(root).decode())
        domain = LibvirtDomain(dom)
        domain.distro = distro
        return domain

    def list_domains(self):
        for i in self.conn.listAllDomains():
            yield LibvirtDomain(i)

    def get_domain_by_name(self, name):
        try:
            dom = self.conn.lookupByName(name)
            return LibvirtDomain(dom)
        except libvirt.libvirtError as e:
            if e.get_error_code() == libvirt.VIR_ERR_NO_DOMAIN:
                return None
            else:
                raise (e)

    def get_free_ipv4(self):
        # TODO: extend the list with ARP table
        used_ips = [self.gateway]
        for dom in self.list_domains():
            ipstr = dom.get_metadata("ipv4")
            if not ipstr:
                continue
            interface = ipaddress.ip_interface(ipstr)
            used_ips.append(interface)

        for ip in self.network:
            cidr_ip = "{ip}/24".format(ip=ip)
            interface = ipaddress.IPv4Interface(cidr_ip)
            if int(interface.ip.exploded.split(".")[3]) < 5:
                continue
            if self._last_free_ipv4 and self._last_free_ipv4 >= interface:
                continue
            if interface not in used_ips:
                self._last_free_ipv4 = interface
                return interface

    def get_storage_dir(self):
        xml = self.storage_pool_obj.XMLDesc(0)
        root = ET.fromstring(xml)
        disk_source = root.find("./target/path")
        return pathlib.PosixPath(disk_source.text)

    def create_disk(self, name, size=20, backing_on=None):
        disk_path = "{path}/{name}.qcow2".format(path=self.get_storage_dir(), name=name)
        cmd = ["qemu-img", "create", "-f", "qcow2"]
        if backing_on:
            backing_disk = "{path}/upstream/{name}.qcow2".format(
                path=self.get_storage_dir(), name=backing_on
            )
            cmd += ["-b", backing_disk]
        cmd += [disk_path, "{size}G".format(size=size)]

        run_cmd(cmd)
        return disk_path

    def prepare_meta_data(self, domain):
        cidata_path = "{path}/{name}-cidata.iso".format(
            path=self.get_storage_dir(), name=domain.name
        )

        with tempfile.TemporaryDirectory() as temp_dir:
            with open(temp_dir + "/user-data", "w") as fd:
                fd.write("#cloud-config\n")
                fd.write(yaml.dump(domain.cloud_init, Dumper=yaml.Dumper))
            with open(temp_dir + "/meta-data", "w") as fd:
                fd.write(
                    domain.meta_data.format(
                        name=domain.name,
                        ipv4=str(domain.ipv4.ip),
                        gateway=str(domain.gateway.ip),
                    )
                )
            with open(temp_dir + "/network-config", "w") as fd:
                fd.write(yaml.dump(domain._network_meta, Dumper=yaml.Dumper))

            run_cmd(
                [
                    "genisoimage",
                    "-output",
                    cidata_path,
                    "-volid",
                    "cidata",
                    "-joliet",
                    "-r",
                    "user-data",
                    "meta-data",
                    "network-config",
                ],
                cwd=temp_dir,
            )
        return cidata_path

    def start(self, domain):
        meta_data_iso = self.prepare_meta_data(domain)
        domain.attachDisk(meta_data_iso, device="cdrom", disk_type="raw")
        domain.dom.create()

    def clean_up(self, domain):
        xml = domain.dom.XMLDesc(0)
        root = ET.fromstring(xml)
        for disk in root.findall("./devices/disk[@type='file']/source[@file]"):
            filepath = disk.attrib["file"]
            try:
                self.conn.storageVolLookupByPath(filepath).delete()
            except libvirt.libvirtError as e:
                if e.get_error_code() == libvirt.VIR_ERR_NO_STORAGE_VOL:
                    pass
        state, _ = domain.dom.state()
        if state != libvirt.VIR_DOMAIN_SHUTOFF:
            domain.dom.destroy()
<<<<<<< HEAD

        flag = libvirt.VIR_DOMAIN_UNDEFINE_MANAGED_SAVE
        flag |= libvirt.VIR_DOMAIN_UNDEFINE_SNAPSHOTS_METADATA
        domain.dom.undefineFlags(flag)
=======
        domain.dom.undefine()
>>>>>>> 47a3b63a

    @property
    def kvm_binary(self):
        paths = [pathlib.PosixPath(i) for i in KVM_BINARIES]
        for i in paths:
            if i.exists():
                return i
        else:
            raise Exception("Failed to find the kvm binary in: ", paths)

    def init_network(self, bridge_name):
        try:
            bridge_netiface = netifaces.ifaddresses(bridge_name)
        except ValueError:
            print("Bridge not found:", bridge_name)
            exit(1)
        ipconfig = bridge_netiface[netifaces.AF_INET]
        self.gateway = ipaddress.IPv4Interface("{addr}/{netmask}".format(**ipconfig[0]))
        self.dns = self.gateway
        self.network = self.gateway.network

    def init_storage_pool(self, storage_pool):
        try:
            self.storage_pool_obj = self.conn.storagePoolLookupByName(storage_pool)
            if not self.get_storage_dir().is_dir():
                raise Exception("Missing storage directory:", self.get_storage_dir())
            if not self.storage_pool_obj.isActive():
                self.storage_pool_obj.create(0)
            return
        except libvirt.libvirtError as e:
            if e.get_error_code() == libvirt.VIR_ERR_NO_STORAGE_POOL:
                pass

        if self.conn.getURI().startswith("qemu:///system"):
            storage_dir = pathlib.PosixPath("/var/lib/virt-lightning/pool")
        elif self.conn.getURI().startswith("qemu:///session"):
            storage_dir = pathlib.PosixPath("~/.local/share/virt-lightning/pool")
            storage_dir = storage_dir.expanduser()
        else:
            raise Exception("Unsupported libvirt URI")

        full_dir = storage_dir / "upstream"
        try:
            full_dir.mkdir(parents=True, exist_ok=True)
        except PermissionError:
            qemu_dir = pathlib.PosixPath("/var/lib/libvirt/qemu/")
            print(
                USER_CREATE_STORAGE_POOL_DIR.format(
                    qemu_user=qemu_dir.owner(),
                    qemu_group=qemu_dir.group(),
                    storage_dir=storage_dir,
                )
            )
            exit(1)
        self.storage_pool_obj = self.create_storage_pool(
            name=storage_pool, directory=storage_dir
        )

    def create_storage_pool(self, name, directory):
        root = ET.fromstring(STORAGE_POOL_XML)
        root.find("./name").text = name
        root.find("./target/path").text = str(directory)
        xml = ET.tostring(root).decode()
        pool = self.conn.storagePoolDefineXML(xml, 0)
        if not pool:
            raise Exception("Failed to create pool:", name, xml)
        pool.setAutostart(1)
        pool.create(0)
        return pool

    def distro_available(self):
        path = self.get_storage_dir() / "upstream"
        return [path.stem for path in sorted(path.glob("*.qcow2"))]


class LibvirtDomain:
    def __init__(self, dom):
        self.dom = dom
        self.cloud_init = {
            "resize_rootfs": True,
            "disable_root": 0,
            "bootcmd": [],
            "runcmd": [],
        }
        self.meta_data = (
            "dsmode: local\n" "instance-id: iid-{name}\n" "local-hostname: {name}\n"
        )
        self.distro = None
        self._ssh_key = None

    def root_password(self, root_password=None):
        if root_password:
            self.cloud_init["chpassd"] = {
                "list": "root:{root_password}".format(root_password=root_password),
                "expire": False,
            }
        chpassd = self.cloud_init.get("chpassd")
        if chpassd:
            return chpassd["list"].split(":")[1]

    @property
    def ssh_key(self):
        return self._ssh_key

    @ssh_key.setter
    def ssh_key(self, value):
        self._ssh_key = value

    def load_ssh_key_file(self, ssh_key_file):
        doc_url = "https://help.github.com/articles/generating-a-new-ssh-key-and-adding-it-to-the-ssh-agent/#generating-a-new-ssh-key"  # NOQA
        try:
            with open(os.path.expanduser(ssh_key_file), "r") as fd:
                self.ssh_key = fd.read()
        except IOError:
            raise Exception(
                (
                    "Can not read {filename}. If you don't have any SSH key, "
                    "please follow the steps describe here:\n  {doc_url}"
                ).format(filename=ssh_key_file, doc_url=doc_url)
            )

        self.cloud_init["ssh_authorized_keys"] = [self.ssh_key]
        if "users" in self.cloud_init:
            self.cloud_init["users"][0]["ssh_authorized_keys"] = [self.ssh_key]

    @property
    def username(self):
        return self.get_metadata("username")

    @username.setter
    def username(self, username):
        if not re.match("[a-z_][a-z0-9_-]{1,32}$", username):
            raise Exception("Invalid username: ", username)

        self.cloud_init["users"] = [
            {
                "name": username,
                "gecos": "virt-bootstrap user",
                "sudo": "ALL=(ALL) NOPASSWD:ALL",
                "ssh_authorized_keys": self.ssh_key,
            }
        ]

        self.record_metadata("username", username)

    @property
    def name(self):
        return self.dom.name()

    @name.setter
    def name(self, name):
        self.dom.rename(name, 0)

    def vcpus(self, value=None):
        if value:
            self.dom.setVcpusFlags(value, libvirt.VIR_DOMAIN_AFFECT_CONFIG)

    def memory(self, value=None):
        if value:
            if value < 256:
                print(
                    "Warning: low memory {value} for VM {name}".format(
                        value=value, name=self.name
                    )
                )
            value *= 1024
            self.dom.setMemoryFlags(
                value, libvirt.VIR_DOMAIN_AFFECT_CONFIG | libvirt.VIR_DOMAIN_MEM_MAXIMUM
            )

    def getNextBlckDevice(self):
        if not hasattr(self, "blockdev"):
            self.blockdev = list(string.ascii_lowercase)
            self.blockdev.reverse()
        return "vd{block}".format(block=self.blockdev.pop())

    def record_metadata(self, k, v):
        meta = "<{k} name='{v}' />".format(k=k, v=v)
        self.dom.setMetadata(
            libvirt.VIR_DOMAIN_METADATA_ELEMENT,
            meta,
            "vl",
            k,
            libvirt.VIR_DOMAIN_AFFECT_CONFIG,
        )

    def get_metadata(self, k):
        try:
            xml = self.dom.metadata(libvirt.VIR_DOMAIN_METADATA_ELEMENT, k)
        except libvirt.libvirtError as e:
            if e.get_error_code() == libvirt.VIR_ERR_NO_DOMAIN_METADATA:
                return None
            raise (e)
        elt = ET.fromstring(xml)
        return elt.attrib["name"]

    @property
    def context(self):
        return self.get_metadata("context")

    @context.setter
    def context(self, value):
        self.record_metadata("context", value)

    def attachDisk(self, path, device="disk", disk_type="qcow2"):
        device_name = self.getNextBlckDevice()
        disk_root = ET.fromstring(DISK_XML)
        disk_root.attrib["device"] = device
        disk_root.findall("./driver")[0].attrib = {"name": "qemu", "type": disk_type}
        disk_root.findall("./source")[0].attrib = {"file": path}
        disk_root.findall("./target")[0].attrib = {"dev": device_name}
        xml = ET.tostring(disk_root).decode()
        self.dom.attachDeviceFlags(xml, libvirt.VIR_DOMAIN_AFFECT_CONFIG)
        return device_name

    def attachBridge(self, bridge):
        disk_root = ET.fromstring(BRIDGE_XML)
        disk_root.findall("./source")[0].attrib = {"bridge": bridge}
        xml = ET.tostring(disk_root).decode()
        self.dom.attachDeviceFlags(xml, libvirt.VIR_DOMAIN_AFFECT_CONFIG)

    def add_root_disk(self, root_disk_path):
        self.attachDisk(root_disk_path)

    def add_swap_disk(self, swap_path):
        device_name = self.attachDisk(swap_path)
        self.cloud_init["mounts"] = [device_name, "none", "swap", "sw", 0, 0]
        self.cloud_init["bootcmd"].append("mkswap /dev/vdb")
        self.cloud_init["bootcmd"].append("swapon /dev/vdb")

    def set_ip(self, ipv4, gateway, dns):
        self.ipv4 = ipv4
        self.gateway = gateway
        self.dns = dns
        self.record_metadata("ipv4", ipv4)

        primary_mac_addr = self.mac_addresses[0]
        self._network_meta = {"config": "disabled"}
        if "ubuntu-18.04" in self.distro:
            self._network_meta = {
                "version": 2,
                "ethernets": {
                    "interface0": {
                        "match": {"macaddress": primary_mac_addr},
                        "set-name": "interface0",
                        "addresses": [str(self.ipv4)],
                        "gateway4": str(self.gateway.ip),
                        "nameservers": {"addresses": [str(self.dns.ip)]},
                    }
                },
            }
        else:
            self.meta_data += CLOUD_INIT_ENI
            self._network_meta = {
                "version": 1,
                "config": [
                    {
                        "type": "physical",
                        "name": "eth0",
                        "mac_address": primary_mac_addr,
                        "subnets": [
                            {
                                "type": "static",
                                "address": str(self.ipv4),
                                "gateway": str(self.gateway.ip),
                                "dns_nameservers": [str(self.dns.ip)],
                            }
                        ],
                    }
                ],
            }
        nm_filter = "(centos|fedora|rhel)"
        if re.match(nm_filter, self.distro):
            nmcli_call = (
                "nmcli c add type ethernet con-name eth0 ifname eth0 ip4 {ipv4} "
                "ipv4.gateway {gateway} ipv4.dns {dns} ipv4.method manual"
            )
            self.cloud_init["runcmd"].append("nmcli -g UUID c|xargs -n 1 nmcli con del")
            self.cloud_init["runcmd"].append(
                nmcli_call.format(
                    ipv4=self.ipv4, gateway=str(self.gateway.ip), dns=str(self.dns.ip)
                )
            )
            # Without that NM, initialize eth0 with a DHCP IP
            self.cloud_init["bootcmd"].append(
                'echo "[main]" > /etc/NetworkManager/conf.d/no-auto-default.conf'
            )
            self.cloud_init["bootcmd"].append(
                (
                    'echo "no-auto-default=eth0" >> '
                    "/etc/NetworkManager/conf.d/no-auto-default.conf"
                )
            )

    @property
    def mac_addresses(self):
        xml = self.dom.XMLDesc(0)
        root = ET.fromstring(xml)
        ifaces = root.findall("./devices/interface/mac[@address]")
        return [iface.attrib["address"] for iface in ifaces]

    def get_ipv4(self):
        if not self.dom.isActive():
            return
        try:
            ifaces = self.dom.interfaceAddresses(
                libvirt.VIR_DOMAIN_INTERFACE_ADDRESSES_SRC_AGENT, 0
            )
            for (_, val) in ifaces.items():
                for addr in val["addrs"]:
                    if addr["type"] != 0:  # 1 == IPv6
                        continue
                    if addr["addr"].startswith("127."):
                        continue
                    return addr["addr"]
        except (KeyError, TypeError):
            pass
        except libvirt.libvirtError as e:
            if e.get_error_code() == libvirt.VIR_ERR_AGENT_UNRESPONSIVE:
                pass
            else:
                print(e.get_error_code())
                raise (e)

    def set_user_password(self, user, password):
        return self.dom.setUserPassword(user, password)

    def ssh_ping(self):
        if hasattr(self, "_ssh_ping"):
            return self._ssh_ping
        ipv4 = self.get_ipv4()
        if not ipv4:
            return

        proc = subprocess.Popen(
            [
                "ssh",
                "-o",
                "StrictHostKeyChecking=no",
                "-o",
                "UserKnownHostsFile=/dev/null",
                "-o",
                "ConnectTimeout=1",
                "{username}@{ipv4}".format(username=self.username, ipv4=ipv4),
                "hostname",
            ],
            stdout=subprocess.PIPE,
            stderr=subprocess.PIPE,
        )
        time.sleep(1)
        status = proc.poll()
        proc.kill()
        if status == 0:
            self._ssh_ping = True
            return True
        else:
            return False<|MERGE_RESOLUTION|>--- conflicted
+++ resolved
@@ -201,14 +201,9 @@
         state, _ = domain.dom.state()
         if state != libvirt.VIR_DOMAIN_SHUTOFF:
             domain.dom.destroy()
-<<<<<<< HEAD
-
         flag = libvirt.VIR_DOMAIN_UNDEFINE_MANAGED_SAVE
         flag |= libvirt.VIR_DOMAIN_UNDEFINE_SNAPSHOTS_METADATA
         domain.dom.undefineFlags(flag)
-=======
-        domain.dom.undefine()
->>>>>>> 47a3b63a
 
     @property
     def kvm_binary(self):
